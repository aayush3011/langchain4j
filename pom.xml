<?xml version="1.0" encoding="UTF-8"?>
<project xmlns="http://maven.apache.org/POM/4.0.0"
         xmlns:xsi="http://www.w3.org/2001/XMLSchema-instance"
         xsi:schemaLocation="http://maven.apache.org/POM/4.0.0 http://maven.apache.org/xsd/maven-4.0.0.xsd">
    <modelVersion>4.0.0</modelVersion>

    <groupId>dev.langchain4j</groupId>
    <artifactId>langchain4j-aggregator</artifactId>
    <version>0.31.0-SNAPSHOT</version>
    <packaging>pom</packaging>
    <name>LangChain4j :: Aggregator</name>

    <modules>

        <module>langchain4j-parent</module>
        <module>langchain4j-bom</module>

        <module>langchain4j-core</module>
        <module>langchain4j</module>

        <module>langchain4j-easy-rag</module>

        <!-- model providers -->
        <module>langchain4j-anthropic</module>
        <module>langchain4j-azure-open-ai</module>
        <module>langchain4j-bedrock</module>
        <module>langchain4j-chatglm</module>
        <module>langchain4j-cohere</module>
        <module>langchain4j-dashscope</module>
        <module>langchain4j-hugging-face</module>
        <module>langchain4j-local-ai</module>
        <module>langchain4j-mistral-ai</module>
        <module>langchain4j-nomic</module>
        <module>langchain4j-ollama</module>
        <module>langchain4j-open-ai</module>
        <module>langchain4j-qianfan</module>
        <module>langchain4j-vertex-ai</module>
        <module>langchain4j-vertex-ai-gemini</module>
        <module>langchain4j-zhipu-ai</module>

        <!-- embedding stores -->
        <module>langchain4j-azure-ai-search</module>
        <module>langchain4j-azure-cosmos-mongo-vcore</module>
        <module>langchain4j-cassandra</module>
        <module>langchain4j-chroma</module>
        <module>langchain4j-elasticsearch</module>
        <module>langchain4j-infinispan</module>
        <module>langchain4j-milvus</module>
        <module>langchain4j-mongodb-atlas</module>
        <module>langchain4j-neo4j</module>
        <module>langchain4j-opensearch</module>
        <module>langchain4j-pgvector</module>
        <module>langchain4j-pinecone</module>
        <module>langchain4j-qdrant</module>
        <module>langchain4j-redis</module>
        <module>langchain4j-vearch</module>
        <module>langchain4j-vespa</module>
        <module>langchain4j-weaviate</module>
<<<<<<< HEAD
        <module>langchain4j-azure-cosmos-mongo-vcore</module>
        <module>langchain4j-azure-cosmos-no-sql</module>
=======
>>>>>>> 504aa173

        <!-- document loaders -->
        <module>document-loaders/langchain4j-document-loader-amazon-s3</module>
        <module>document-loaders/langchain4j-document-loader-azure-storage-blob</module>
        <module>document-loaders/langchain4j-document-loader-github</module>
        <module>document-loaders/langchain4j-document-loader-tencent-cos</module>

        <!-- document parsers -->
        <module>document-parsers/langchain4j-document-parser-apache-pdfbox</module>
        <module>document-parsers/langchain4j-document-parser-apache-poi</module>
        <module>document-parsers/langchain4j-document-parser-apache-tika</module>

        <!-- code execution engines -->
        <module>code-execution-engines/langchain4j-code-execution-engine-graalvm-polyglot</module>
        <module>code-execution-engines/langchain4j-code-execution-engine-judge0</module>

        <!-- web search engines -->
        <module>web-search-engines/langchain4j-web-search-engine-google-custom</module>
        <module>web-search-engines/langchain4j-web-search-engine-tavily</module>

        <!-- embedding store filter parsers -->
        <module>embedding-store-filter-parsers/langchain4j-embedding-store-filter-parser-sql</module>

        <!-- experimental -->
        <module>experimental/langchain4j-experimental-sql</module>

    </modules>

    <build>
        <plugins>
            <plugin>
                <artifactId>maven-deploy-plugin</artifactId>
                <configuration>
                    <!-- do not deploy langchain4j-aggregator's pom.xml (this file) -->
                    <skip>true</skip>
                </configuration>
            </plugin>
            <plugin>
                <groupId>org.apache.maven.plugins</groupId>
                <artifactId>maven-javadoc-plugin</artifactId>
                <version>3.5.0</version>
                <executions>
                    <execution>
                        <id>attach-javadocs</id>
                        <goals>
                            <goal>jar</goal>
                        </goals>
                    </execution>
                    <execution>
                        <id>aggregate</id>
                        <goals>
                            <goal>aggregate</goal>
                        </goals>
                        <phase>site</phase>
                    </execution>
                </executions>
            </plugin>
        </plugins>
    </build>

    <reporting>
        <plugins>
            <plugin>
                <groupId>org.apache.maven.plugins</groupId>
                <artifactId>maven-javadoc-plugin</artifactId>
                <version>3.5.0</version>
                <reportSets>
                    <reportSet>
                        <id>aggregate</id>
                        <inherited>false</inherited>
                        <reports>
                            <report>aggregate</report>
                        </reports>
                    </reportSet>
                    <reportSet>
                        <id>default</id>
                        <reports>
                            <report>javadoc</report>
                        </reports>
                    </reportSet>
                </reportSets>
            </plugin>
        </plugins>
    </reporting>


</project><|MERGE_RESOLUTION|>--- conflicted
+++ resolved
@@ -56,11 +56,8 @@
         <module>langchain4j-vearch</module>
         <module>langchain4j-vespa</module>
         <module>langchain4j-weaviate</module>
-<<<<<<< HEAD
         <module>langchain4j-azure-cosmos-mongo-vcore</module>
         <module>langchain4j-azure-cosmos-no-sql</module>
-=======
->>>>>>> 504aa173
 
         <!-- document loaders -->
         <module>document-loaders/langchain4j-document-loader-amazon-s3</module>
